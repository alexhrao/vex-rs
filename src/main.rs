--- conflicted
+++ resolved
@@ -144,19 +144,6 @@
     NotEnoughMemory(usize),
     #[error("Memory must be aligned to 4 bytes; given {0}")]
     BadMemoryAlign(usize),
-<<<<<<< HEAD
-=======
-    #[error("At least two general registers are required")]
-    NotEnoughRegisters,
-    #[error("At least one branch register is required")]
-    NotEnoughBranchRegisters,
-    #[error("At least one slot is required")]
-    NotEnoughSlots,
-    #[error("At least one {0} is required")]
-    NotEnoughUnit(Resource),
-    #[error("Latency for {0} must be non-zero")]
-    ZeroLatency(Resource),
->>>>>>> a7129fc9
     #[error("Exactly 10 numbers must be provided; {0} given")]
     InvalidArguments(usize),
     #[error("Input file `{0}` not found")]
