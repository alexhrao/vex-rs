--- conflicted
+++ resolved
@@ -10,11 +10,7 @@
 use strum::IntoEnumIterator;
 
 use crate::{
-<<<<<<< HEAD
-    operation::{Alignment, DecodeError, Kind, Location, Operation, Register, RegisterClass},
-=======
-    operation::{Alignment, DecodeError, Location, Operation, Register, RegisterType},
->>>>>>> a7129fc9
+    operation::{Alignment, DecodeError, Location, Operation, Register, RegisterClass},
     Args, Outcome, ParameterError, Resource,
 };
 
@@ -565,52 +561,11 @@
 impl<'a> TryFrom<&Args> for Machine<'a> {
     type Error = ParameterError;
     fn try_from(args: &Args) -> Result<Self, Self::Error> {
-<<<<<<< HEAD
         if args.mem_size.get() < 4 {
             return Err(ParameterError::NotEnoughMemory(args.mem_size.get()));
         }
         if (args.mem_size.get() % 4) != 0 {
             return Err(ParameterError::BadMemoryAlign(args.mem_size.get()));
-=======
-        if args.mem_size < 4 {
-            return Err(ParameterError::NotEnoughMemory(args.mem_size));
-        }
-        if (args.mem_size % 4) != 0 {
-            return Err(ParameterError::BadMemoryAlign(args.mem_size));
-        }
-        if args.num_regs < 1 {
-            return Err(ParameterError::NotEnoughRegisters);
-        }
-        if args.num_bregs < 1 {
-            return Err(ParameterError::NotEnoughBranchRegisters);
-        }
-        if args.num_slots == 0 {
-            return Err(ParameterError::NotEnoughSlots);
-        }
-        if args.mul_slots == 0 {
-            return Err(ParameterError::NotEnoughUnit(Resource::Multiplication));
-        }
-        if args.alu_slots == 0 {
-            return Err(ParameterError::NotEnoughUnit(Resource::Arithmetic));
-        }
-        if args.load_slots == 0 {
-            return Err(ParameterError::NotEnoughUnit(Resource::Load));
-        }
-        if args.store_slots == 0 {
-            return Err(ParameterError::NotEnoughUnit(Resource::Store));
-        }
-        if args.load_latency == 0 {
-            return Err(ParameterError::ZeroLatency(Resource::Load));
-        }
-        if args.alu_latency == 0 {
-            return Err(ParameterError::ZeroLatency(Resource::Arithmetic));
-        }
-        if args.store_latency == 0 {
-            return Err(ParameterError::ZeroLatency(Resource::Store));
-        }
-        if args.mul_latency == 0 {
-            return Err(ParameterError::ZeroLatency(Resource::Multiplication));
->>>>>>> a7129fc9
         }
         if args.nums.len() != 10 {
             return Err(ParameterError::InvalidArguments(args.nums.len()));
